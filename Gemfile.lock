GEM
  remote: https://rubygems.org/
  specs:
    addressable (2.8.0)
      public_suffix (>= 2.0.2, < 5.0)
    colorator (1.1.0)
    concurrent-ruby (1.1.9)
    em-websocket (0.5.3)
      eventmachine (>= 0.12.9)
      http_parser.rb (~> 0)
    eventmachine (1.2.7)
    ffi (1.15.4)
    forwardable-extended (2.6.0)
    http_parser.rb (0.8.0)
    i18n (1.8.11)
      concurrent-ruby (~> 1.0)
    jekyll (4.2.1)
      addressable (~> 2.4)
      colorator (~> 1.0)
      em-websocket (~> 0.5)
      i18n (~> 1.0)
      jekyll-sass-converter (~> 2.0)
      jekyll-watch (~> 2.0)
      kramdown (~> 2.3)
      kramdown-parser-gfm (~> 1.0)
      liquid (~> 4.0)
      mercenary (~> 0.4.0)
      pathutil (~> 0.9)
      rouge (~> 3.0)
      safe_yaml (~> 1.0)
      terminal-table (~> 2.0)
    jekyll-feed (0.15.1)
      jekyll (>= 3.7, < 5.0)
    jekyll-paginate (1.1.0)
    jekyll-sass-converter (2.1.0)
      sassc (> 2.0.1, < 3.0)
    jekyll-watch (2.2.1)
      listen (~> 3.0)
    kramdown (2.3.1)
      rexml
    kramdown-parser-gfm (1.1.0)
      kramdown (~> 2.0)
    liquid (4.0.3)
    listen (3.7.0)
      rb-fsevent (~> 0.10, >= 0.10.3)
      rb-inotify (~> 0.9, >= 0.9.10)
    mercenary (0.4.0)
    pathutil (0.16.2)
      forwardable-extended (~> 2.6)
    public_suffix (4.0.6)
    rb-fsevent (0.11.0)
    rb-inotify (0.10.1)
      ffi (~> 1.0)
    rexml (3.2.5)
    rouge (3.26.1)
    safe_yaml (1.0.5)
    sassc (2.4.0)
      ffi (~> 1.9)
    terminal-table (2.0.0)
      unicode-display_width (~> 1.1, >= 1.1.1)
    unicode-display_width (1.8.0)
<<<<<<< HEAD
=======
    webrick (1.7.0)
    zeitwerk (2.6.0)
>>>>>>> 0fe6ffbb

PLATFORMS
  x86_64-darwin-17
  x86_64-darwin-18
  x86_64-linux

DEPENDENCIES
<<<<<<< HEAD
  jekyll (~> 4.2)
  jekyll-feed
  jekyll-paginate
=======
  github-pages
  webrick (~> 1.7)
>>>>>>> 0fe6ffbb

BUNDLED WITH
   2.3.9<|MERGE_RESOLUTION|>--- conflicted
+++ resolved
@@ -59,11 +59,7 @@
     terminal-table (2.0.0)
       unicode-display_width (~> 1.1, >= 1.1.1)
     unicode-display_width (1.8.0)
-<<<<<<< HEAD
-=======
     webrick (1.7.0)
-    zeitwerk (2.6.0)
->>>>>>> 0fe6ffbb
 
 PLATFORMS
   x86_64-darwin-17
@@ -71,14 +67,10 @@
   x86_64-linux
 
 DEPENDENCIES
-<<<<<<< HEAD
   jekyll (~> 4.2)
   jekyll-feed
   jekyll-paginate
-=======
-  github-pages
   webrick (~> 1.7)
->>>>>>> 0fe6ffbb
 
 BUNDLED WITH
    2.3.9