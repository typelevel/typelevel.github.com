{
  addressable = {
    dependencies = ["public_suffix"];
    groups = ["default" "jekyll_plugins"];
    platforms = [];
    source = {
      remotes = ["http://rubygems.org"];
      sha256 = "022r3m9wdxljpbya69y2i3h9g3dhhfaqzidf95m6qjzms792jvgp";
      type = "gem";
    };
    version = "2.8.0";
  };
  colorator = {
    groups = ["default" "jekyll_plugins"];
    platforms = [];
    source = {
      remotes = ["http://rubygems.org"];
      sha256 = "0f7wvpam948cglrciyqd798gdc6z3cfijciavd0dfixgaypmvy72";
      type = "gem";
    };
    version = "1.1.0";
  };
  concurrent-ruby = {
    groups = ["default" "jekyll_plugins"];
    platforms = [];
    source = {
      remotes = ["https://rubygems.org"];
      sha256 = "0nwad3211p7yv9sda31jmbyw6sdafzmdi2i2niaz6f0wk5nq9h0f";
      type = "gem";
    };
    version = "1.1.9";
  };
  em-websocket = {
    dependencies = ["eventmachine" "http_parser.rb"];
    groups = ["default" "jekyll_plugins"];
    platforms = [];
    source = {
      remotes = ["https://rubygems.org"];
      sha256 = "1a66b0kjk6jx7pai9gc7i27zd0a128gy73nmas98gjz6wjyr4spm";
      type = "gem";
    };
    version = "0.5.3";
  };
  eventmachine = {
    groups = ["default" "jekyll_plugins"];
    platforms = [];
    source = {
      remotes = ["http://rubygems.org"];
      sha256 = "0wh9aqb0skz80fhfn66lbpr4f86ya2z5rx6gm5xlfhd05bj1ch4r";
      type = "gem";
    };
    version = "1.2.7";
  };
  ffi = {
    groups = ["default" "jekyll_plugins"];
    platforms = [];
    source = {
      remotes = ["https://rubygems.org"];
      sha256 = "0ssxcywmb3flxsjdg13is6k01807zgzasdhj4j48dm7ac59cmksn";
      type = "gem";
    };
    version = "1.15.4";
  };
  forwardable-extended = {
    groups = ["default" "jekyll_plugins"];
    platforms = [];
    source = {
      remotes = ["http://rubygems.org"];
      sha256 = "15zcqfxfvsnprwm8agia85x64vjzr2w0xn9vxfnxzgcv8s699v0v";
      type = "gem";
    };
    version = "2.6.0";
  };
  "http_parser.rb" = {
    groups = ["default" "jekyll_plugins"];
    platforms = [];
    source = {
      remotes = ["https://rubygems.org"];
      sha256 = "1gj4fmls0mf52dlr928gaq0c0cb0m3aqa9kaa6l0ikl2zbqk42as";
      type = "gem";
    };
    version = "0.8.0";
  };
  i18n = {
    dependencies = ["concurrent-ruby"];
    groups = ["default" "jekyll_plugins"];
    platforms = [];
    source = {
      remotes = ["https://rubygems.org"];
      sha256 = "0vdd1kii40qhbr9n8qx71k2gskq6rkl8ygy8hw5hfj8bb5a364xf";
      type = "gem";
    };
    version = "1.8.11";
  };
  jekyll = {
    dependencies = ["addressable" "colorator" "em-websocket" "i18n" "jekyll-sass-converter" "jekyll-watch" "kramdown" "kramdown-parser-gfm" "liquid" "mercenary" "pathutil" "rouge" "safe_yaml" "terminal-table"];
    groups = ["default" "jekyll_plugins"];
    platforms = [];
    source = {
      remotes = ["https://rubygems.org"];
      sha256 = "1ys3095vksf8pbj21fk3nxm0farmzx6g2fq8mxrpvp3hwyf47cag";
      type = "gem";
    };
    version = "4.2.1";
  };
  jekyll-feed = {
    dependencies = ["jekyll"];
    groups = ["default" "jekyll_plugins"];
    platforms = [];
    source = {
      remotes = ["http://rubygems.org"];
      sha256 = "1zxqkrnix0xiw98531h5ga6h69jhzlx2jh9qhvcl67p8nq3sgza9";
      type = "gem";
    };
    version = "0.15.1";
  };
  jekyll-paginate = {
    groups = ["default" "jekyll_plugins"];
    platforms = [];
    source = {
      remotes = ["http://rubygems.org"];
      sha256 = "0r7bcs8fq98zldih4787zk5i9w24nz5wa26m84ssja95n3sas2l8";
      type = "gem";
    };
    version = "1.1.0";
  };
  jekyll-sass-converter = {
    dependencies = ["sassc"];
    groups = ["default" "jekyll_plugins"];
    platforms = [];
    source = {
      remotes = ["https://rubygems.org"];
      sha256 = "04ncr44wrilz26ayqwlg7379yjnkb29mvx4j04i62b7czmdrc9dv";
      type = "gem";
    };
    version = "2.1.0";
  };
  jekyll-watch = {
    dependencies = ["listen"];
    groups = ["default" "jekyll_plugins"];
    platforms = [];
    source = {
      remotes = ["http://rubygems.org"];
      sha256 = "1qd7hy1kl87fl7l0frw5qbn22x7ayfzlv9a5ca1m59g0ym1ysi5w";
      type = "gem";
    };
    version = "2.2.1";
  };
  kramdown = {
    dependencies = ["rexml"];
    groups = ["default" "jekyll_plugins"];
    platforms = [];
    source = {
      remotes = ["http://rubygems.org"];
      sha256 = "0jdbcjv4v7sj888bv3vc6d1dg4ackkh7ywlmn9ln2g9alk7kisar";
      type = "gem";
    };
    version = "2.3.1";
  };
  kramdown-parser-gfm = {
    dependencies = ["kramdown"];
    groups = ["default" "jekyll_plugins"];
    platforms = [];
    source = {
      remotes = ["http://rubygems.org"];
      sha256 = "0a8pb3v951f4x7h968rqfsa19c8arz21zw1vaj42jza22rap8fgv";
      type = "gem";
    };
    version = "1.1.0";
  };
  liquid = {
    groups = ["default" "jekyll_plugins"];
    platforms = [];
    source = {
      remotes = ["http://rubygems.org"];
      sha256 = "0zhg5ha8zy8zw9qr3fl4wgk4r5940n4128xm2pn4shpbzdbsj5by";
      type = "gem";
    };
    version = "4.0.3";
  };
  listen = {
    dependencies = ["rb-fsevent" "rb-inotify"];
    groups = ["default" "jekyll_plugins"];
    platforms = [];
    source = {
      remotes = ["https://rubygems.org"];
      sha256 = "0ncfhdkjiwq9l1pm87ax2pa20kz2j0dz56vi74cnr5a6cfk0qb5p";
      type = "gem";
    };
    version = "3.7.0";
  };
  mercenary = {
    groups = ["default" "jekyll_plugins"];
    platforms = [];
    source = {
      remotes = ["https://rubygems.org"];
      sha256 = "0f2i827w4lmsizrxixsrv2ssa3gk1b7lmqh8brk8ijmdb551wnmj";
      type = "gem";
    };
    version = "0.4.0";
  };
  pathutil = {
    dependencies = ["forwardable-extended"];
    groups = ["default" "jekyll_plugins"];
    platforms = [];
    source = {
      remotes = ["http://rubygems.org"];
      sha256 = "12fm93ljw9fbxmv2krki5k5wkvr7560qy8p4spvb9jiiaqv78fz4";
      type = "gem";
    };
    version = "0.16.2";
  };
  public_suffix = {
    groups = ["default" "jekyll_plugins"];
    platforms = [];
    source = {
      remotes = ["http://rubygems.org"];
      sha256 = "1xqcgkl7bwws1qrlnmxgh8g4g9m10vg60bhlw40fplninb3ng6d9";
      type = "gem";
    };
    version = "4.0.6";
  };
  rb-fsevent = {
    groups = ["default" "jekyll_plugins"];
    platforms = [];
    source = {
      remotes = ["https://rubygems.org"];
      sha256 = "1qsx9c4jr11vr3a9s5j83avczx9qn9rjaf32gxpc2v451hvbc0is";
      type = "gem";
    };
    version = "0.11.0";
  };
  rb-inotify = {
    dependencies = ["ffi"];
    groups = ["default" "jekyll_plugins"];
    platforms = [];
    source = {
      remotes = ["http://rubygems.org"];
      sha256 = "1jm76h8f8hji38z3ggf4bzi8vps6p7sagxn3ab57qc0xyga64005";
      type = "gem";
    };
    version = "0.10.1";
  };
  rexml = {
    groups = ["default" "jekyll_plugins"];
    platforms = [];
    source = {
      remotes = ["http://rubygems.org"];
      sha256 = "08ximcyfjy94pm1rhcx04ny1vx2sk0x4y185gzn86yfsbzwkng53";
      type = "gem";
    };
    version = "3.2.5";
  };
  rouge = {
    groups = ["default" "jekyll_plugins"];
    platforms = [];
    source = {
      remotes = ["https://rubygems.org"];
      sha256 = "197k0vskf72wxx0gzwld2jzg27bb7982xlvnzy9adlvkzp7nh8vf";
      type = "gem";
    };
    version = "3.26.1";
  };
  safe_yaml = {
    groups = ["default" "jekyll_plugins"];
    platforms = [];
    source = {
      remotes = ["http://rubygems.org"];
      sha256 = "0j7qv63p0vqcd838i2iy2f76c3dgwzkiz1d1xkg7n0pbnxj2vb56";
      type = "gem";
    };
    version = "1.0.5";
  };
  sassc = {
    dependencies = ["ffi"];
    groups = ["default" "jekyll_plugins"];
    platforms = [];
    source = {
      remotes = ["https://rubygems.org"];
      sha256 = "0gpqv48xhl8mb8qqhcifcp0pixn206a7imc07g48armklfqa4q2c";
      type = "gem";
    };
    version = "2.4.0";
  };
  terminal-table = {
    dependencies = ["unicode-display_width"];
    groups = ["default" "jekyll_plugins"];
    platforms = [];
    source = {
      remotes = ["https://rubygems.org"];
      sha256 = "18rbrh464ysqbdv53iwj0r8frshn65566kyj044cp3x9c2754jwh";
      type = "gem";
    };
    version = "2.0.0";
  };
  unicode-display_width = {
    groups = ["default" "jekyll_plugins"];
    platforms = [];
    source = {
      remotes = ["https://rubygems.org"];
      sha256 = "1204c1jx2g89pc25qk5150mk7j5k90692i7ihgfzqnad6qni74h2";
      type = "gem";
    };
    version = "1.8.0";
  };
<<<<<<< HEAD
=======
  webrick = {
    groups = ["default"];
    platforms = [];
    source = {
      remotes = ["http://rubygems.org"];
      sha256 = "1d4cvgmxhfczxiq5fr534lmizkhigd15bsx5719r5ds7k7ivisc7";
      type = "gem";
    };
    version = "1.7.0";
  };
  zeitwerk = {
    groups = ["default" "jekyll_plugins"];
    platforms = [];
    source = {
      remotes = ["http://rubygems.org"];
      sha256 = "0xjdr2szxvn3zb1sb5l8nfd6k9jr3b4qqbbg1mj9grf68m3fxckc";
      type = "gem";
    };
    version = "2.6.0";
  };
>>>>>>> 0fe6ffbb
}<|MERGE_RESOLUTION|>--- conflicted
+++ resolved
@@ -303,27 +303,14 @@
     };
     version = "1.8.0";
   };
-<<<<<<< HEAD
-=======
   webrick = {
     groups = ["default"];
     platforms = [];
     source = {
-      remotes = ["http://rubygems.org"];
+      remotes = ["https://rubygems.org"];
       sha256 = "1d4cvgmxhfczxiq5fr534lmizkhigd15bsx5719r5ds7k7ivisc7";
       type = "gem";
     };
     version = "1.7.0";
   };
-  zeitwerk = {
-    groups = ["default" "jekyll_plugins"];
-    platforms = [];
-    source = {
-      remotes = ["http://rubygems.org"];
-      sha256 = "0xjdr2szxvn3zb1sb5l8nfd6k9jr3b4qqbbg1mj9grf68m3fxckc";
-      type = "gem";
-    };
-    version = "2.6.0";
-  };
->>>>>>> 0fe6ffbb
 }