source "https://rubygems.org"

<<<<<<< HEAD
gem "jekyll", "~> 4.2"

group :jekyll_plugins do
    gem "jekyll-paginate"
    gem "jekyll-feed"
  end
=======
gem "github-pages", group: :jekyll_plugins

gem "webrick", "~> 1.7"
>>>>>>> 0fe6ffbb
<|MERGE_RESOLUTION|>--- conflicted
+++ resolved
@@ -1,14 +1,10 @@
 source "https://rubygems.org"
 
-<<<<<<< HEAD
 gem "jekyll", "~> 4.2"
 
 group :jekyll_plugins do
     gem "jekyll-paginate"
     gem "jekyll-feed"
   end
-=======
-gem "github-pages", group: :jekyll_plugins
 
-gem "webrick", "~> 1.7"
->>>>>>> 0fe6ffbb
+gem "webrick", "~> 1.7"