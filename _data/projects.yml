- title: "argonaut-shapeless"
  description: "Automatic derivation for argonaut"
  github: "https://github.com/alexarchambault/argonaut-shapeless"
  affiliate: true
  platforms: [jvm]
- title: "banana-rdf"
  description: "RDF, SPARQL and Linked Data technologies"
  github: "https://github.com/banana-rdf/banana-rdf"
  affiliate: true
  platforms: [js, jvm]
- title: "case-insensitive"
  description: "A case-insensitive string for Scala"
  github: "https://github.com/typelevel/case-insensitive"
  platforms: [js, jvm, native]
- title: "catbird"
  description: "Cats instances for various Twitter Open Source Scala projects"
  github: "https://github.com/typelevel/catbird"
  platforms: [jvm]
- title: "Cats"
  category: "Functional Programming"
  description: "A library intended to provide abstractions for functional programming in Scala, leveraging its unique features. Design goals are approachability, modularity, documentation and efficiency."
  permalink: "https://typelevel.org/cats/"
  github: "https://github.com/typelevel/cats"
  core: true
  platforms: [js, jvm, native]
- title: "Cats Collections"
  description: "Data structures that facilitate pure functional programming with cats"
  github: "https://github.com/typelevel/cats-collections"
  platforms: [js, jvm, native]
- title: Cats-Effect
  description: "The IO Monad for Scala, plus type classes for general effect types."
  github: "https://github.com/typelevel/cats-effect/"
  platforms: [js, jvm, native]
- title: "Cats MTL"
  description: "Monad transformers made easy"
  github: "https://github.com/typelevel/cats-mtl/"
  platforms: [js, jvm, native]
- title: "cats-parse"
  description: "A parsing library for the cats ecosystem"
  github: "https://github.com/typelevel/cats-parse"
  platforms: [js, jvm, native]
- title: "cats-scalatest"
  description: "Scalatest bindings for Cats."
  github: "https://github.com/IronCoreLabs/cats-scalatest"
  affiliate: true
  platforms: [js, jvm]
- title: "Cats Tagless"
  description: "A library of utilities for tagless final algebras"
  github: "https://github.com/typelevel/cats-tagless/"
  platforms: [js, jvm, native]
- title: "Cats-Time"
  description: "Instances for Cats Typeclasses for Java 8 Time"
<<<<<<< HEAD
  github: "https://github.com/ChristopherDavenport/cats-time"
  platforms: [js, jvm, native]
=======
  github: "https://github.com/typelevel/cats-time/"
>>>>>>> 64143f88
- title: "Ciris"
  description: "Functional Configurations for Scala"
  github: "https://github.com/vlovgr/ciris"
  affiliate: true
  platforms: [js, jvm, native]
- title: "coulomb"
  description: "A statically typed unit analysis library for Scala"
  github: "https://github.com/erikerlandson/coulomb"
  affiliate: true
  platforms: [js, jvm, native]
- title: "cron4s"
  description: "Cross-platform CRON expression parsing for Scala"
  github: "https://github.com/alonsodomin/cron4s"
  affiliate: true
  platforms: [js, jvm]
- title: "decline"
  category: "Command-line parsing"
  description: "A composable command-line parser for Scala."
  github: "https://github.com/bkirwi/decline"
  affiliate: true
  platforms: [js, jvm, native]
- title: "discipline"
  category: "Flexible law checking"
  description: "Originally intended for internal use in spire, this library helps libraries declaring type classes to precisely state the laws which instances need to satisfy, and takes care of not checking derived laws multiple times."
  github: "https://github.com/typelevel/discipline"
  platforms: [js, jvm, native]
- title: "doobie"
  category: "Principled database access"
  description: "A pure functional JDBC layer for Scala. It is not an ORM, nor is it a relational algebra; it just provides a principled way to construct programs (and higher-level libraries) that use JDBC."
  github: "https://github.com/tpolecat/doobie"
  affiliate: true
  platforms: [jvm]
- title: "eff"
  category: "effects"
  description: "Extensible effects are an alternative to monad transformers for computing with effects in a functional way. This library is based on the “free-er” monad and an “open union” of effects described by Oleg Kiselyov in “Freer monads, more extensible effects”"
  
  permalink: "http://atnos-org.github.io/eff"
  github: "https://github.com/atnos-org/eff"
  affiliate: true
  platforms: [js, jvm, native]
- title: "Extruder"
  description: "Populate case classes from any configuration source"
  github: "https://github.com/janstenpickle/extruder"
  affiliate: true
  platforms: [jvm]
- title: "fabric"
  category: "JSON Library"
  description: "Object-Notation Abstraction for JSON, binary, HOCON, etc."
  github: "https://github.com/typelevel/fabric"
  platforms: [js, jvm, native]
- title: "Fetch"
  description: "Library built on top of Cats that provides efficient data access from heterogeneous dataurces"
  github: "https://github.com/47deg/fetch"
  affiliate: true
  platforms: [js, jvm]
- title: "Finch"
  description: "Purely functional basic blocks atop of Finagle for building composable HTTP APIs"
  github: "https://github.com/finagle/finch"
  affiliate: true
  platforms: [jvm]
- title: "Frameless"
  category: "Typeful Spark"
  description: "Frameless is a library for working with Spark using more expressive types."
  github: "https://github.com/typelevel/frameless"
  platforms: [jvm]
- title: "fs2-data"
  category: "Stream Processing"
  description: "Parse and transform data (CBOR, CSV, JSON, XML) in a streaming manner"
  github: "https://github.com/gnieh/fs2-data"
  affiliate: true
  platforms: [js, jvm, native]
- title: "fs2-grpc"
  description: "gRPC implementation for FS2/cats-effect"
  github: "https://github.com/typelevel/fs2-grpc"
  platforms: [jvm]
- title: "fs2"
  category: "Stream Processing"
  description: "FS2 is a library for purely functional, effectful, and polymorphic stream processing library in the Scala programming language. Its design goals are compositionality, expressiveness, resource safety, and speed. The name is a modified acronym for Functional Streams for Scala (FSS, or FS2)."
<<<<<<< HEAD
  github: "https://github.com/functional-streams-for-scala/fs2"
  platforms: [js, jvm, native]
=======
  github: "https://github.com/typelevel/fs2"
>>>>>>> 64143f88
- title: "Hammock"
  description: "Purely functional HTTP client"
  github: "https://github.com/pepegar/hammock"
  affiliate: true
  platforms: [jvm]
- title: "http4s"
  description: "A typeful, purely functional HTTP library for client and server applications"
  github: "https://github.com/http4s/http4s"
  affiliate: true
  platforms: [js, jvm, native]
- title: "imp"
  description: "Summoning implicit values"
  github: "https://github.com/non/imp"
  affiliate: true
  platforms: [js, jvm]
- title: "jawn-fs2"
  description: "Integration of jawn and fs2 for streaming, incremental JSON parsing"
  github: "https://github.com/typelevel/jawn-fs2"
  platforms: [js, jvm, native]
- title: "keypool"
  description: "A Keyed Pool Implementation for Scala"
  github: "https://github.com/typelevel/keypool"
  platforms: [js, jvm, native]
- title: "kind-projector"
  description: "Plugin for nicer type-lambda syntax"
<<<<<<< HEAD
  github: "https://github.com/non/kind-projector"
  platforms: [jvm]
- title: "Kittens"
  description: "Automatic type class derivation"
  github: "https://github.com/milessabin/kittens"
  affiliate: true
  platforms: [js, jvm, native]
=======
  github: "https://github.com/typelevel/kind-projector"
- title: "Kittens"
  description: "Automatic type class derivation"
  github: "https://github.com/typelevel/kittens"
>>>>>>> 64143f88
- title: "Libra"
  description: "Compile time dimensional analysis for any problem domain"
  github: "https://github.com/to-ithaca/libra"
  affiliate: true
  platforms: [js, jvm]
- title: "log4cats"
  description: "Logging Tools For Interaction with cats-effect"
  github: "https://github.com/typelevel/log4cats"
  platforms: [js, jvm, native]
- title: "Monix"
  category: "Asynchronous, Reactive Programming"
  description: "High-performance library for composing asynchronous, event-based programs, exposing a Reactive Streams implementation along with primitives for dealing with concurrency and side-effects."
  github: "https://github.com/monix/monix"
  permalink: "https://monix.io"
  affiliate: true
  platforms: [js, jvm]
- title: "Monocle"
  category: "Lenses for Scala"
  description: "Optics library offering a simple yet powerful API to access and transform immutable data"
  github: "https://github.com/optics-dev/Monocle"
  affiliate: true
  platforms: [js, jvm, native]
- title: "Mouse"
  description: "Enrichments to standard library classes to ease functional programming"
  github: "https://github.com/typelevel/mouse/"
  platforms: [js, jvm, native]
- title: "otel4s"
  description: "An OpenTelemetry library based on cats-effect"
  github: "https://github.com/typelevel/otel4s"
  platforms: [js, jvm, native]
- title: "Outwatch"
  description: "The Functional and Reactive Web-Frontend Library for Scala.js"
  github: "https://github.com/outwatch/outwatch"
  affiliate: true
  platforms: [js]
- title: "parsley-cats"
  description: "The parsley-cats library exposes Cats instances for Parsley parsing library."
  github: "https://github.com/j-mie6/parsley-cats"
  affiliate: true
  platforms: [js, jvm, native]
- title: "PureConfig"
  description: "A boilerplate-free library for loading configuration files"
  github: "https://github.com/pureconfig/pureconfig"
  affiliate: true
  platforms: [jvm]
- title: "refined"
  category: "Constraints on types"
  description: "Tools for refining types with type-level predicates which constrain the set of values described by the refined type, for example restricting to positive or negative numbers."
  github: "https://github.com/fthomas/refined"
  affiliate: true
  platforms: [js, jvm, native]
- title: "ScalaCheck"
  category: "Property checking"
  description: "ScalaCheck is a library for automated property-based testing. It contains generators for randomized test data and combinators for properties."
  github: "https://github.com/typelevel/scalacheck"
  permalink: "http://scalacheck.org/"
  platforms: [js, jvm, native]
- title: "scalacheck-shapeless"
  description: "Automatic derivation for ScalaCheck"
  github: "https://github.com/alexarchambault/scalacheck-shapeless"
  affiliate: true
  platforms: [js, jvm, native]
- title: "Scala Exercises"
  description: "Platform and framework for Scala devs to learn about Scala libraries"
  github: "https://github.com/scala-exercises/scala-exercises"
  affiliate: true
  platforms: [js, jvm]
- title: "scala-steward"
  description: "A robot that helps keeping Scala projects up-to-date"
  github: "https://github.com/fthomas/scala-steward"
  affiliate: true
  platforms: [jvm]
- title: "scodec"
  category: "Binary serialization"
  description: "scodec is a combinator library for working with binary data. It focuses on contract-first and pure functional encoding and decoding of binary data and provides integration with shapeless."
  github: "https://github.com/scodec/scodec"
  affiliate: true
  platforms: [js, jvm, native]
- title: "Scoverage"
  description: "Code coverage tool for Scala"
  github: "https://github.com/scoverage/scalac-scoverage-plugin"
  affiliate: true
  platforms: [js, jvm, native]
- title: "Shapeless"
  category: "Generic Programming"
  description: "Shapeless is a generic programming library. Starting with implementations of Scrap your boilerplate and higher rank polymorphism in Scala, it quickly grew to provide advanced abstract tools like heterogenous lists and automatic instance derivation for type classes."
  github: "https://github.com/milessabin/shapeless"
  affiliate: true
  core: true
  platforms: [js, jvm, native]
- title: "simulacrum"
  description: "First-class syntax for type classes"
<<<<<<< HEAD
  github: "https://github.com/mpilquist/simulacrum"
  affiliate: true
  platforms: [js, jvm, native]
=======
  github: "https://github.com/typelevel/simulacrum"
>>>>>>> 64143f88
- title: "Simulacrum Scalafix"
  description: "Simulacrum as Scalafix rules"
  github: "https://github.com/typelevel/simulacrum-scalafix"
  platforms: [js, jvm]
- title: "singleton-ops"
  description: "Operations for primitive and String singleton types"
  github: "https://github.com/fthomas/singleton-ops"
  affiliate: true
  platforms: [js, jvm]
- title: "sonic"
  description: "Property-based testing with integrated shrinking"
  github: "https://github.com/melrief/sonic"
  affiliate: true
  platforms: [jvm]
- title: "specs2"
  category: "Expressive specifications"
  description: "specs2 is a library for writing executable software specifications, aiming for conciseness, readability and extensibility."
  github: "https://github.com/etorreborre/specs2"
  permalink: "http://specs2.org/"
  affiliate: true
  platforms: [js, jvm, native]
- title: "spire"
  category: "Numeric abstractions"
  description: "Spire is a numeric library for Scala which is intended to be generic, fast, and precise. Using features such as specialization, macros, type classes, and implicits, Spire works hard to defy conventional wisdom around performance and precision trade-offs."
  github: "https://github.com/typelevel/spire"
  core: true
  platforms: [js, jvm, native]
- title: "Squants"
  description: "The Scala API for Quantities, Units of Measure and Dimensional Analysis"
<<<<<<< HEAD
  github: "https://github.com/garyKeorkunian/squants"
  affiliate: true
  platforms: [js, jvm, native]
=======
  github: "https://github.com/typelevel/squants"
>>>>>>> 64143f88
- title: "TwoTails"
  description: "A compiler plugin adding support for mutual tail recursion"
  github: "https://github.com/wheaties/TwoTails"
  affiliate: true
  platforms: [jvm]
- title: "typelevel.g8"
  description: "A Giter8 template for sbt-typelevel"
  github: "https://github.com/typelevel/typelevel.g8"
  platforms: [js, jvm]
- title: "typelevel-nix"
  description: "Development tools for Typelevel projects"
  github: "https://github.com/typelevel/typelevel-nix"
  platforms: [js, jvm, native]
- title: "uniform-scala"
  description: "Functional user journeys"
  github: "https://github.com/ltbs/uniform-scala"
  affiliate: true
  platforms: [js, jvm]
- title: "vault"
  description: "Type-safe, persistent storage for values of arbitrary types"
  github: "https://github.com/typelevel/vault"
  platforms: [js, jvm, native]<|MERGE_RESOLUTION|>--- conflicted
+++ resolved
@@ -50,12 +50,8 @@
   platforms: [js, jvm, native]
 - title: "Cats-Time"
   description: "Instances for Cats Typeclasses for Java 8 Time"
-<<<<<<< HEAD
-  github: "https://github.com/ChristopherDavenport/cats-time"
-  platforms: [js, jvm, native]
-=======
   github: "https://github.com/typelevel/cats-time/"
->>>>>>> 64143f88
+  platforms: [js, jvm, native]
 - title: "Ciris"
   description: "Functional Configurations for Scala"
   github: "https://github.com/vlovgr/ciris"
@@ -134,12 +130,8 @@
 - title: "fs2"
   category: "Stream Processing"
   description: "FS2 is a library for purely functional, effectful, and polymorphic stream processing library in the Scala programming language. Its design goals are compositionality, expressiveness, resource safety, and speed. The name is a modified acronym for Functional Streams for Scala (FSS, or FS2)."
-<<<<<<< HEAD
-  github: "https://github.com/functional-streams-for-scala/fs2"
-  platforms: [js, jvm, native]
-=======
   github: "https://github.com/typelevel/fs2"
->>>>>>> 64143f88
+  platforms: [js, jvm, native]
 - title: "Hammock"
   description: "Purely functional HTTP client"
   github: "https://github.com/pepegar/hammock"
@@ -165,20 +157,13 @@
   platforms: [js, jvm, native]
 - title: "kind-projector"
   description: "Plugin for nicer type-lambda syntax"
-<<<<<<< HEAD
-  github: "https://github.com/non/kind-projector"
-  platforms: [jvm]
-- title: "Kittens"
-  description: "Automatic type class derivation"
-  github: "https://github.com/milessabin/kittens"
-  affiliate: true
-  platforms: [js, jvm, native]
-=======
   github: "https://github.com/typelevel/kind-projector"
+  platforms: [jvm]
 - title: "Kittens"
   description: "Automatic type class derivation"
   github: "https://github.com/typelevel/kittens"
->>>>>>> 64143f88
+  affiliate: true
+  platforms: [js, jvm, native]
 - title: "Libra"
   description: "Compile time dimensional analysis for any problem domain"
   github: "https://github.com/to-ithaca/libra"
@@ -271,13 +256,9 @@
   platforms: [js, jvm, native]
 - title: "simulacrum"
   description: "First-class syntax for type classes"
-<<<<<<< HEAD
-  github: "https://github.com/mpilquist/simulacrum"
-  affiliate: true
-  platforms: [js, jvm, native]
-=======
   github: "https://github.com/typelevel/simulacrum"
->>>>>>> 64143f88
+  affiliate: true
+  platforms: [js, jvm, native]
 - title: "Simulacrum Scalafix"
   description: "Simulacrum as Scalafix rules"
   github: "https://github.com/typelevel/simulacrum-scalafix"
@@ -307,13 +288,9 @@
   platforms: [js, jvm, native]
 - title: "Squants"
   description: "The Scala API for Quantities, Units of Measure and Dimensional Analysis"
-<<<<<<< HEAD
-  github: "https://github.com/garyKeorkunian/squants"
-  affiliate: true
-  platforms: [js, jvm, native]
-=======
   github: "https://github.com/typelevel/squants"
->>>>>>> 64143f88
+  affiliate: true
+  platforms: [js, jvm, native]
 - title: "TwoTails"
   description: "A compiler plugin adding support for mutual tail recursion"
   github: "https://github.com/wheaties/TwoTails"
