--- conflicted
+++ resolved
@@ -309,15 +309,12 @@
   full_name: "Annette Bieniusa"
   portrait: "/img/media/speakers/annettebieniusa.jpg"
   bio: "Annette is a lecturer and senior researcher at the Technische Universität Kaiserslautern. Her research interests include semantics of concurrent and distributed programming, with a focus on replication, synchronization, and how they are reflected on programming language level. Annette was involved in several national and international research projects, most recently the in the EU-Projects “SyncFree: Large-scale Computation without Synchronization” and “Lightkone: Lightweight computation for networks at the edge“."
-<<<<<<< HEAD
 gvolpe:
   full_name: "Gabriel Volpe"
   portrait: "/img/media/speakers/gvolpe.jpg"
   github: "gvolpe"
   twitter: "volpegabriel87"
-=======
 ceedubs:
   full_name: "Cody Allen"
   twitter: "FouriersTrick"
-  github: "ceedubs"
->>>>>>> c828ae30
+  github: "ceedubs"